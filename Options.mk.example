--- conflicted
+++ resolved
@@ -2,12 +2,9 @@
 DESTDIR  = build/
 
 #Uncomment below to specify default options
-<<<<<<< HEAD
-# MPICC       =   mpicc
-=======
 CC       =   mpicc
 CXX      = mpic++
->>>>>>> df42c707
+#
 #
 # For GCC add -mpc64 if IEEE 64bit FP is desired.
 OPTIMIZE =  -fopenmp -O3 -flto -g -Wall -ffast-math -march=native
