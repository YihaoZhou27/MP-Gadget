--- conflicted
+++ resolved
@@ -5,35 +5,6 @@
 
 #include "allvars.h"
 
-<<<<<<< HEAD
-=======
-int fof_compare_FOF_PList_MinID(const void *a, const void *b);
-int fof_compare_FOF_GList_MinID(const void *a, const void *b);
-int fof_compare_FOF_GList_MinIDTask(const void *a, const void *b);
-int fof_compare_Group_MinIDTask(const void *a, const void *b);
-int fof_compare_Group_MinID(const void *a, const void *b);
-
-void fof_compute_group_properties(int gr, int start, int len);
-void fof_exchange_group_data(void);
-void fof_finish_group_properties(void);
-
-int fof_find_dmparticles_evaluate(int target, int mode, int *nexport, int *nsend_local);
-
-void fof_compute_group_properties(int gr, int start, int len);
-
-void fof_fof(int num);
-void fof_find_groups(void);
-void fof_exchange_id_lists(void);
-void fof_compile_catalogue(void);
-void fof_save_groups(int num);
-double fof_periodic(double x);
-double fof_periodic_wrap(double x);
-void fof_find_nearest_dmparticle(void);
-
-void fof_make_black_holes(void);
-
-
->>>>>>> 52faf47e
 extern uint64_t Ngroups, TotNgroups;
 extern int64_t TotNids;
 
