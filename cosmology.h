--- conflicted
+++ resolved
@@ -42,17 +42,6 @@
 #define OMEGAK (1-All.Omega0 - All.OmegaLambda)
 
 /*Hubble function at scale factor a, in dimensions of All.Hubble*/
-<<<<<<< HEAD
-static inline double hubble_function(double a)
-{
-  double hubble_a;
-  /*Note OMEGAR is defined to be 0 if INCLUDE_RADIATION is not on*/
-  hubble_a = All.Omega0 / (a * a * a) + OMEGAK / (a * a) + OMEGAR/(a*a*a*a) + All.OmegaLambda;
-  hubble_a = All.Hubble * sqrt(hubble_a);
-  return (hubble_a);
-}
-=======
 double hubble_function(double a);
->>>>>>> 90cfb658
 
 #endif