--- conflicted
+++ resolved
@@ -12,12 +12,9 @@
 extern double   Box;
 extern int   ProduceGas;
 extern int Seed;
-<<<<<<< HEAD
-extern int Unitary;
+
+extern int UnitaryAmplitude;
 extern int DifferentTransferFunctions;
-=======
-extern int UnitaryAmplitude;
->>>>>>> cffa3d91
 
 extern int      NumPart;
 
