#include <stdarg.h>
#include <stddef.h>
#include <setjmp.h>
#include <cmocka.h>
#include <stdio.h>
#include <string.h>
#include <math.h>
#include "../neutrinos_lra.h"
#include "../omega_nu_single.h"
#include "../physconst.h"
#include "../utils/endrun.h"
#include "stub.h"

#define T_CMB0 2.7255
/** Fit to the special function J(x) that is accurate to better than 3% relative and 0.07% absolute*/
double specialJ(const double x, const double vcmnubylight, const double nufrac_low);
double fslength(Cosmology * CP, const double logai, const double logaf, const double light);

void petaio_save_block(BigFile * bf, char * blockname, BigArray * array, int verbose) {};
int petaio_read_block(BigFile * bf, char * blockname, BigArray * array, int required)
{
    return 0;
}


extern _delta_tot_table delta_tot_table;


void setup_cosmology(Cosmology * CP, double MNu[])
{
    CP->CMBTemperature = 2.7255;
    CP->Omega0 = 0.2793;
    CP->OmegaLambda = 1- CP->Omega0;
    CP->OmegaBaryon = 0.0464;
    CP->HubbleParam = 0.7;
    CP->RadiationOn = 1;
    CP->Omega_fld = 0;
    CP->Omega_ur = 0;
    int i;
    for(i = 0; i<3; i++)
        CP->MNu[i] = MNu[i];
<<<<<<< HEAD
    /*Default value for L=kpc v=km/s*/
    double UnitTime_in_s = 3.08568e+16;
    double UnitLength_in_cm = 3.085678e+21;
    double UnitMass_in_g = 1.989e+43;
    /*Should be 0.1*/
    CP->Hubble = HUBBLE * UnitTime_in_s;
    /*Do the main cosmology initialisation*/
    init_cosmology(CP,0.01,UnitLength_in_cm,UnitMass_in_g,UnitTime_in_s);
=======
    struct UnitSystem units = get_unitsystem(3.085678e21, 1.989e43, 1e5);
    /*Do the main cosmology initialisation*/
    init_cosmology(CP,0.01, units);
>>>>>>> f6b7a41a
}

/* Test that the allocations are done correctly.
 * delta_tot is still empty (but allocated) after this.*/
static void test_allocate_delta_tot_table(void **state)
{
    _omega_nu omnu;
    double MNu[3] = {0, 0, 0};
    int i;
    init_omega_nu(&omnu, MNu, 0.01, 0.7,T_CMB0);
    init_neutrinos_lra(300, 0.01, 1, 0.2793, &omnu, 1, 1);
    assert_true(delta_tot_table.ia == 0);
    assert_true(delta_tot_table.namax > 10);
    assert_true(delta_tot_table.scalefact);
    assert_true(delta_tot_table.delta_nu_init);
    assert_true(delta_tot_table.delta_tot);
    for(i=0; i<delta_tot_table.nk_allocated; i++){
        assert_true(delta_tot_table.delta_tot[i]);
    }
}

/*Check that the fits to the special J function are accurate, by doing explicit integration.*/
static void test_specialJ(void **state)
{
    /*Check against mathematica computed values:
    Integrate[(Sinc[q*x])*(q^2/(Exp[q] + 1)), {q, 0, Infinity}]*/
    assert_true(specialJ(0,-1,0) == 1);
    assert_true(fabs(specialJ(1,-1, 0) - 0.2117) < 1e-3);
    assert_true(fabs(specialJ(2,-1, 0) - 0.0223807) < 1e-3);
    assert_true(fabs(specialJ(0.5,-1, 0) - 0.614729) < 1e-3);
    assert_true(fabs(specialJ(0.3,-1, 0) - 0.829763) < 1e-3);
    /*Test that it is ok when truncated*/
    /*Mathematica: Jfrac[x_, qc_] := NIntegrate[(Sinc[q*x])*(q^2/(Exp[q] + 1)), {q, qc, Infinity}]/(3*Zeta[3]/2) */
    assert_true(fabs(specialJ(0,1, 0) - 0.940437) < 1e-4);
    assert_true(fabs(specialJ(0.5,1e-2, 0.5) - 0.614729/0.5) < 1e-3);
    assert_true(fabs(specialJ(0.5,1, 0.5) - 0.556557/0.5) < 1e-4);
    assert_true(fabs(specialJ(1,0.1, 0.5) - 0.211662/0.5) < 1e-4);
}

/* Check that we accurately work out the free-streaming length.
 * Free-streaming length for a non-relativistic particle of momentum q = T0, from scale factor ai to af.
 * The 'light' argument defines the units.
 * Test values use the following mathematica snippet:
 kB = 8.61734*10^(-5);
 Tnu = 2.7255*(4/11.)^(1/3.)*1.00328;
 omegar = 5.04672*10^(-5);
 Hubble[a_] := 3.085678*10^(21)/10^5*3.24077929*10^(-18)*Sqrt[0.2793/a^3 + (1 - 0.2793) + omegar/a^4]
  fs[a_, Mnu_] := kB*Tnu/(a*Mnu)/(a*Hubble[a])
  fslength[ai_, af_, Mnu_] := 299792*NIntegrate[fs[Exp[loga], Mnu], {loga, Log[ai], Log[af]}]
 */
static void test_fslength(void **state)
{
    Cosmology CP;
    double MNu[3] = {0.15, 0.15, 0.15};
    setup_cosmology(&CP, MNu);
    /*Note that MNu is the mass of a single neutrino species:
     *we use large masses so that we don't have to compute omega_nu in mathematica.*/
    double kT = BOLEVK*TNUCMB*T_CMB0;
    /*fslength function returns fslength * (MNu / kT)*/
    assert_true(fabs(fslength(&CP, log(0.5), log(1), 299792.)/ 1272.92/(0.45/kT) -1 ) < 1e-5);
    double MNu2[3] = {0.2, 0.2, 0.2};
    setup_cosmology(&CP, MNu2);
    assert_true(fabs(fslength(&CP, log(0.1), log(0.5),299792.)/ 5427.8/(0.6/kT) -1 ) < 1e-5);
}

int main(void) {
    const struct CMUnitTest tests[] = {
        cmocka_unit_test(test_allocate_delta_tot_table),
        cmocka_unit_test(test_specialJ),
        cmocka_unit_test(test_fslength),
    };
    return cmocka_run_group_tests_mpi(tests, NULL, NULL);
}<|MERGE_RESOLUTION|>--- conflicted
+++ resolved
@@ -39,20 +39,9 @@
     int i;
     for(i = 0; i<3; i++)
         CP->MNu[i] = MNu[i];
-<<<<<<< HEAD
-    /*Default value for L=kpc v=km/s*/
-    double UnitTime_in_s = 3.08568e+16;
-    double UnitLength_in_cm = 3.085678e+21;
-    double UnitMass_in_g = 1.989e+43;
-    /*Should be 0.1*/
-    CP->Hubble = HUBBLE * UnitTime_in_s;
-    /*Do the main cosmology initialisation*/
-    init_cosmology(CP,0.01,UnitLength_in_cm,UnitMass_in_g,UnitTime_in_s);
-=======
     struct UnitSystem units = get_unitsystem(3.085678e21, 1.989e43, 1e5);
     /*Do the main cosmology initialisation*/
     init_cosmology(CP,0.01, units);
->>>>>>> f6b7a41a
 }
 
 /* Test that the allocations are done correctly.
