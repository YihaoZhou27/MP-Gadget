--- conflicted
+++ resolved
@@ -482,56 +482,6 @@
 
     tend = second();
     tw->timecomp1 += timediff(tstart, tend);
-<<<<<<< HEAD
-=======
-
-    qsort_openmp(DataIndexTable, tw->Nexport, sizeof(struct data_index), data_index_compare);
-
-    /* adjust Nexport to skip the allocated but unused ones due to threads */
-    while (tw->Nexport > 0 && DataIndexTable[tw->Nexport - 1].Task == NTask) {
-        tw->Nexport --;
-    }
-
-    if(tw->BufferFullFlag) {
-        message(1, "Tree export buffer full with %d particles. This is not fatal but slows the treewalk. Increase free memory during treewalk if possible.\n", tw->Nexport);
-    }
-
-    if(tw->Nexport == 0 && tw->BufferFullFlag) {
-        endrun(1231245, "Buffer too small for even one particle. For example, there are too many nodes");
-    }
-
-    struct SendRecvBuffer sndrcv = {0};
-    sndrcv.Send_count = (int *) ta_malloc("Send_count", int, 4*NTask);
-    sndrcv.Recv_count = sndrcv.Send_count + NTask;
-    sndrcv.Send_offset = sndrcv.Send_count + 2*NTask;
-    sndrcv.Recv_offset = sndrcv.Send_count + 3*NTask;
-    /*
-     * fill the communication layouts,
-     * here we reuse the legacy global variable names;
-     * really should move them to local variables for the evaluator.
-     * */
-    memset(sndrcv.Send_count, 0, sizeof(int)*NTask);
-    for(i = 0; i < tw->Nexport; i++) {
-        sndrcv.Send_count[DataIndexTable[i].Task]++;
-    }
-    tstart = second();
-    MPI_Alltoall(sndrcv.Send_count, 1, MPI_INT, sndrcv.Recv_count, 1, MPI_INT, MPI_COMM_WORLD);
-    tend = second();
-    tw->timewait1 += timediff(tstart, tend);
-
-    for(i = 0, tw->Nimport = 0, sndrcv.Recv_offset[0] = 0, sndrcv.Send_offset[0] = 0; i < (size_t) NTask; i++)
-    {
-        tw->Nimport += sndrcv.Recv_count[i];
-
-        if(i > 0)
-        {
-            sndrcv.Send_offset[i] = sndrcv.Send_offset[i - 1] + sndrcv.Send_count[i - 1];
-            sndrcv.Recv_offset[i] = sndrcv.Recv_offset[i - 1] + sndrcv.Recv_count[i - 1];
-        }
-    }
-
-    return sndrcv;
->>>>>>> 3c998e9c
 }
 
 static int ev_ndone(TreeWalk * tw)
@@ -784,9 +734,6 @@
     tw->timecommsumm1 += timediff(tstart, tend);
     myfree(sendbuf);
     tw->dataget = recvbuf;
-<<<<<<< HEAD
-    return sndrcv;
-=======
 #if 0
     /* Check nodelist utilisation*/
     size_t total_full_nodes = 0;
@@ -805,7 +752,7 @@
     }
     message(1, "Avg. node utilisation: %g Nodes %lu %lu %lu %lu %lu %lu %lu %lu\n", (double)total_full_nodes/tw->Nexport,nodelist_hist[0], nodelist_hist[1],nodelist_hist[2], nodelist_hist[3], nodelist_hist[4],nodelist_hist[5], nodelist_hist[6], nodelist_hist[7] );
 #endif
->>>>>>> 3c998e9c
+      return sndrcv;
 }
 
 static int data_index_compare_by_index(const void *a, const void *b)
