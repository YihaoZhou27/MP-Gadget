/***
 * Multi-Phase star formation
 *
 * The algorithm here is based on Springel Hernequist 2003, and Okamoto 2010.
 *
 * The source code originally came from sfr_eff.c in Gadget-3. This version has
 * been heavily rewritten to add support for new wind models, new star formation
 * criterions, and more importantly, use the new tree walker routines.
 *
 * I (Yu Feng) feel it is appropriate to release this file with a free license,
 * because the implementation here has diverged from the original code by too far.
 *
 * Functions for self-gravity starformation condition and H2 are derived from Gadget-P
 * and used with permission of Phil Hopkins. Please cite the requisite papers if you use them.
 *
 * */

#include <mpi.h>
#include <stdio.h>
#include <stdlib.h>
#include <string.h>
#include <math.h>
#include <omp.h>
#include "physconst.h"
#include "sfr_eff.h"
#include "cooling.h"
#include "slotsmanager.h"
#include "walltime.h"
#include "winds.h"
#include "hydra.h"
/*Only for the star slot reservation*/
#include "forcetree.h"
#include "domain.h"

/*Parameters of the star formation model*/
static struct SFRParams
{
    /* Master switch enabling star formation*/
    int StarformationOn;
    enum StarformationCriterion StarformationCriterion;  /*!< Type of star formation model. */
    int WindOn; /* if Wind is enabled */
    /*Star formation parameters*/
    double CritOverDensity;
    double CritPhysDensity;
    double OverDensThresh;
    double PhysDensThresh;
    double EgySpecSN;
    double FactorSN;
    double EgySpecCold;
    double FactorEVP;
    double FeedbackEnergy;
    double TempSupernova;
    double TempClouds;
    double MaxSfrTimescale;
    int BHFeedbackUseTcool;
    /*!< may be used to set a floor for the gas temperature */
    double MinGasTemp;

    /* Unit conversion factor for the sfr_due_to_h2 function*/
    double tau_fmol_unit;
    /*Lyman alpha forest specific star formation.*/
    double QuickLymanAlphaProbability;
    double QuickLymanAlphaTempThresh;
    /* Number of stars to create from each gas particle*/
    int Generations;
    /* Average starting mass for a gas particle.*/
    double avg_baryon_mass;
    /* U = temp_to_u / meanweight  * T
     * temp_to_u = (1.0 / GAMMA_MINUS1) * (BOLTZMANN / PROTONMASS) / (UnitEnergy_in_cgs / UnitMass_in_g)*/
    double temp_to_u;
    /* COnversion factor from internal SFR units to solar masses per year*/
    double UnitSfr_in_solar_per_year;
    /* The temperature boost from reionisation. Following 1807.09282,
     * we use a fixed, density independent value of 20000 K. I also tried
     * their eq. 3-4 but found that for this low resolution (of the UV grid) the
     * density gradients were too small and Treion was only 10 K.
     */
    double HIReionTemp;
    /* Input files for the various cooling modules*/
    char TreeCoolFile[100];
    char J21CoeffFile[100];
    char MetalCoolFile[100];
    char UVFluctuationFile[100];
    /* File with the helium reionization table*/
    char ReionHistFile[100];
} sfr_params;

int get_generations(void)
{
    return sfr_params.Generations;
}

/* Structure storing the results of an evaluation of the star formation model*/
struct sfr_eeqos_data
{
    /* Relaxation time*/
    double trelax;
    /* Star formation timescale*/
    double tsfr;
    /* Internal energy of the gas in the hot phase. */
    double egyhot;
    /* Internal energy of the gas in the cold phase.*/
    double egycold;
    /* Fraction of the gas in the cold cloud phase. */
    double cloudfrac;
    /* Electron fraction after cooling. */
    double ne;
};

/* Computes properties of the gas on star forming equation of state*/
static struct sfr_eeqos_data get_sfr_eeqos(struct particle_data * part, struct sph_particle_data * sph, double dtime, struct UVBG *local_uvbg, const double redshift, const double a3inv);

/*Cooling only: no star formation*/
static void cooling_direct(int i, const double redshift, const double a3inv, const double hubble, const struct UVBG * const GlobalUVBG);

static void cooling_relaxed(int i, double dtime, struct UVBG * local_uvbg, const double redshift, const double a3inv, struct sfr_eeqos_data sfr_data, const struct UVBG * const GlobalUVBG);

static int make_particle_star(int child, int parent, int placement, double Time);
static int starformation(int i, double *localsfr, MyFloat * sm_out, MyFloat * GradRho, const double redshift, const double a3inv, const double hubble, const double GravInternal, const struct UVBG * const GlobalUVBG);
static int quicklyastarformation(int i, const double a3inv);
static double get_sfr_factor_due_to_selfgravity(int i, const double atime, const double a3inv, const double hubble, const double GravInternal);
static double get_sfr_factor_due_to_h2(int i, MyFloat * GradRho, const double atime);
static double get_starformation_rate_full(int i, MyFloat * GradRho, struct sfr_eeqos_data sfr_data, const double atime, const double a3inv, const double hubble, const double GravInternal);
static double get_egyeff(double redshift, double dens, struct UVBG * uvbg);
static double find_star_mass(int i, const double avg_baryon_mass);
/*Get enough memory for new star slots. This may be excessively slow! Don't do it too often.*/
static int * sfr_reserve_slots(ActiveParticles * act, int * NewStars, int NumNewStar, ForceTree * tt);

/*Set the parameters of the SFR module*/
void set_sfr_params(ParameterSet * ps)
{
    int ThisTask;
    MPI_Comm_rank(MPI_COMM_WORLD, &ThisTask);
    if(ThisTask == 0) {
        /*Star formation parameters*/
        sfr_params.StarformationCriterion = (enum StarformationCriterion) param_get_enum(ps, "StarformationCriterion");
        sfr_params.CritOverDensity = param_get_double(ps, "CritOverDensity");
        sfr_params.CritPhysDensity = param_get_double(ps, "CritPhysDensity");
        sfr_params.WindOn = param_get_int(ps, "WindOn");

        sfr_params.FactorSN = param_get_double(ps, "FactorSN");
        sfr_params.FactorEVP = param_get_double(ps, "FactorEVP");
        sfr_params.TempSupernova = param_get_double(ps, "TempSupernova");
        sfr_params.TempClouds = param_get_double(ps, "TempClouds");
        sfr_params.MaxSfrTimescale = param_get_double(ps, "MaxSfrTimescale");
        sfr_params.Generations = param_get_int(ps, "Generations");
        sfr_params.MinGasTemp = param_get_double(ps, "MinGasTemp");
        sfr_params.BHFeedbackUseTcool = param_get_int(ps, "BHFeedbackUseTcool");
        if(sfr_params.BHFeedbackUseTcool > 3 || sfr_params.BHFeedbackUseTcool < 0)
            endrun(0, "BHFeedbackUseTcool mode %d not supported\n", sfr_params.BHFeedbackUseTcool);
        /*Lyman-alpha forest parameters*/
        sfr_params.QuickLymanAlphaProbability = param_get_double(ps, "QuickLymanAlphaProbability");
        sfr_params.QuickLymanAlphaTempThresh = param_get_double(ps, "QuickLymanAlphaTempThresh");
        sfr_params.HIReionTemp = param_get_double(ps, "HIReionTemp");

        /* File names*/
        param_get_string2(ps, "TreeCoolFile", sfr_params.TreeCoolFile, sizeof(sfr_params.TreeCoolFile));
        param_get_string2(ps, "J21CoeffFile", sfr_params.J21CoeffFile, sizeof(sfr_params.J21CoeffFile));
        param_get_string2(ps, "UVFluctuationfile", sfr_params.UVFluctuationFile, sizeof(sfr_params.UVFluctuationFile));
        param_get_string2(ps, "MetalCoolFile", sfr_params.MetalCoolFile, sizeof(sfr_params.MetalCoolFile));
        param_get_string2(ps, "ReionHistFile", sfr_params.ReionHistFile, sizeof(sfr_params.ReionHistFile));
    }
    MPI_Bcast(&sfr_params, sizeof(struct SFRParams), MPI_BYTE, 0, MPI_COMM_WORLD);
}


/* cooling and star formation routine.*/
void
cooling_and_starformation(ActiveParticles * act, double Time, double dloga, ForceTree * tree, const Cosmology *CP, MyFloat * GradRho, FILE * FdSfr)
{
    const int nthreads = omp_get_max_threads();
    /*This is a queue for the new stars and their parents, so we can reallocate the slots after the main cooling loop.*/
    int * NewStars = NULL;
    int * NewParents = NULL;
    int64_t NumNewStar = 0, NumMaybeWind = 0;
    int * MaybeWind = NULL;
    MyFloat * StellarMass = NULL;

    size_t *nqthrsfr = ta_malloc("nqthrsfr", size_t, nthreads);
    int **thrqueuesfr = ta_malloc("thrqueuesfr", int *, nthreads);
    int **thrqueueparent = ta_malloc("thrqueueparent", int *, nthreads);
    size_t *nqthrwind = NULL;
    int **thrqueuewind = NULL;

    /*Need to capture this so that when NumActiveParticle increases during the loop
     * we don't add extra loop iterations on particles with invalid slots.*/
    const int nactive = act->NumActiveParticle;
    const double a3inv = 1./(Time * Time * Time);
    const double hubble = hubble_function(CP, Time);

    if(sfr_params.StarformationOn) {
        NewStars = (int *) mymalloc("NewStars", nactive * sizeof(int) * nthreads);
        gadget_setup_thread_arrays(NewStars, thrqueuesfr, nqthrsfr, nactive, nthreads);
        NewParents = (int *) mymalloc2("NewParents", nactive * sizeof(int) * nthreads);
        gadget_setup_thread_arrays(NewParents, thrqueueparent, nqthrsfr, nactive, nthreads);
    }

    if(sfr_params.WindOn && winds_are_subgrid()) {
        nqthrwind = ta_malloc("nqthrwind", size_t, nthreads);
        thrqueuewind = ta_malloc("thrqueuewind", int *, nthreads);
        StellarMass = (MyFloat *) mymalloc("StellarMass", SlotsManager->info[0].size * sizeof(MyFloat));
        MaybeWind = (int *) mymalloc("MaybeWind", nactive * sizeof(int) * nthreads);
        gadget_setup_thread_arrays(MaybeWind, thrqueuewind, nqthrwind, nactive, nthreads);
    }


    /* Get the global UVBG for this redshift. */
    const double redshift = 1./Time - 1;
    struct UVBG GlobalUVBG = get_global_UVBG(redshift);
    double sum_sm = 0, sum_mass_stars = 0, localsfr = 0;

    /* First decide which stars are cooling and which starforming. If star forming we add them to a list.
     * Note the dynamic scheduling: individual particles may have very different loop iteration lengths.
     * Cooling is much slower than sfr. I tried splitting it into a separate loop instead, but this was faster.*/
    #pragma omp parallel reduction(+:localsfr) reduction(+: sum_sm) reduction(+:sum_mass_stars)
    {
        int i;
        const int tid = omp_get_thread_num();
        #pragma omp for schedule(static)
        for(i=0; i < nactive; i++)
        {
            /*Use raw particle number if active_set is null, otherwise use active_set*/
            const int p_i = act->ActiveParticle ? act->ActiveParticle[i] : i;
            /* Skip non-gas or garbage particles */
            if(P[p_i].Type != 0 || P[p_i].IsGarbage || P[p_i].Mass <= 0)
                continue;

            int shall_we_star_form = 0;
            if(sfr_params.StarformationOn) {
                /*Reduce delaytime for wind particles.*/
                winds_evolve(p_i, a3inv, hubble);
                /* check whether we are star forming gas.*/
                if(sfr_params.QuickLymanAlphaProbability > 0)
                    shall_we_star_form = quicklyastarformation(p_i, a3inv);
                else
                    shall_we_star_form = sfreff_on_eeqos(&SPHP(p_i), a3inv);
            }

            if(shall_we_star_form) {
                int newstar = -1;
                MyFloat sm = 0;
                if(sfr_params.QuickLymanAlphaProbability > 0) {
                    /*New star is always the same particle as the parent for quicklya*/
                    newstar = p_i;
                    sum_sm += P[p_i].Mass;
                    sm = P[p_i].Mass;
                } else {
                    newstar = starformation(p_i, &localsfr, &sm, GradRho, redshift, a3inv, hubble, CP->GravInternal, &GlobalUVBG);
                    sum_sm += P[p_i].Mass * (1 - exp(-sm/P[p_i].Mass));
                }
                /*Add this particle to the stellar conversion queue if necessary.*/
                if(newstar >= 0) {
                    thrqueuesfr[tid][nqthrsfr[tid]] = newstar;
                    thrqueueparent[tid][nqthrsfr[tid]] = p_i;
                    nqthrsfr[tid]++;
                }
                /* Add this particle to the queue for consideration to spawn a wind.
                 * Only for subgrid winds. */
                if(nqthrwind && newstar < 0) {
                    thrqueuewind[tid][nqthrwind[tid]] = p_i;
                    StellarMass[P[p_i].PI] = sm;
                    nqthrwind[tid]++;
                }
            }
            else
                cooling_direct(p_i, redshift, a3inv, hubble, &GlobalUVBG);
        }
    }

    report_memory_usage("SFR");

    walltime_measure("/Cooling/Cooling");

    /* Do subgrid winds*/
    if(sfr_params.WindOn && winds_are_subgrid()) {
        NumMaybeWind = gadget_compact_thread_arrays(MaybeWind, thrqueuewind, nqthrwind, nthreads);
        winds_subgrid(MaybeWind, NumMaybeWind, Time, hubble, tree, StellarMass);
        myfree(MaybeWind);
        myfree(StellarMass);
        ta_free(thrqueuewind);
        ta_free(nqthrwind);
    }

    /*Merge step for the queue.*/
    if(NewStars) {
        NumNewStar = gadget_compact_thread_arrays(NewStars, thrqueuesfr, nqthrsfr, nthreads);
        int64_t NumNewParent = gadget_compact_thread_arrays(NewParents, thrqueueparent, nqthrsfr, nthreads);
        if(NumNewStar != NumNewParent)
            endrun(3,"%lu new stars, but %lu new parents!\n",NumNewStar, NumNewParent);
        /*Shrink star memory as we keep it for the wind model*/
        NewStars = (int *) myrealloc(NewStars, sizeof(int) * NumNewStar);
    }

    ta_free(thrqueueparent);
    ta_free(thrqueuesfr);
    ta_free(nqthrsfr);


    if(!sfr_params.StarformationOn)
        return;

    /*Get some empty slots for the stars*/
    int firststarslot = SlotsManager->info[4].size;
    /* We ran out of slots! We must be forming a lot of stars.
     * There are things in the way of extending the slot list, so we have to move them.
     * The code in sfr_reserve_slots is not elegant, but I cannot think of a better way.*/
    if(sfr_params.StarformationOn && (SlotsManager->info[4].size + NumNewStar >= SlotsManager->info[4].maxsize)) {
        if(NewParents)
            NewParents = (int *) myrealloc(NewParents, sizeof(int) * NumNewStar);
        NewStars = sfr_reserve_slots(act, NewStars, NumNewStar, tree);
    }
    SlotsManager->info[4].size += NumNewStar;

    int stars_converted=0, stars_spawned=0;
    int i;

    /*Now we turn the particles into stars*/
    #pragma omp parallel for schedule(static) reduction(+:stars_converted) reduction(+:stars_spawned) reduction(+:sum_mass_stars)
    for(i=0; i < NumNewStar; i++)
    {
        int child = NewStars[i];
        int parent = NewParents[i];
        make_particle_star(child, parent, firststarslot+i, Time);
        sum_mass_stars += P[child].Mass;
        if(child == parent)
            stars_converted++;
        else
            stars_spawned++;
    }

    /*Done with the parents*/
    myfree(NewParents);

    int64_t tot_spawned=0, tot_converted=0;
    sumup_large_ints(1, &stars_spawned, &tot_spawned);
    sumup_large_ints(1, &stars_converted, &tot_converted);

    double total_sum_mass_stars, total_sm, totsfrrate;

    MPI_Reduce(&localsfr, &totsfrrate, 1, MPI_DOUBLE, MPI_SUM, 0, MPI_COMM_WORLD);
    MPI_Reduce(&sum_sm, &total_sm, 1, MPI_DOUBLE, MPI_SUM, 0, MPI_COMM_WORLD);
    MPI_Reduce(&sum_mass_stars, &total_sum_mass_stars, 1, MPI_DOUBLE, MPI_SUM, 0, MPI_COMM_WORLD);
    if(FdSfr)
    {
        double rate = 0;

        if(dloga > 0)
            rate = total_sm / (dloga / hubble);

        /* convert to solar masses per yr */

        double rate_in_msunperyear = rate * sfr_params.UnitSfr_in_solar_per_year;

        /* Format:
         * Time = current scale factor,
         * total_sm = expected change in stellar mass this timestep,
         * totsfrrate = current star formation rate in active particles in Msun/year,
         * rate_in_msunperyear = expected stellar mass formation rate in Msun/year from total_sm,
         * total_sum_mass_stars = actual mass of stars formed this timestep (discretized total_sm) */
        fprintf(FdSfr, "%g %g %g %g %g\n", Time, total_sm, totsfrrate, rate_in_msunperyear,
                total_sum_mass_stars);
        fflush(FdSfr);
    }

    MPIU_Barrier(MPI_COMM_WORLD);
    if(tot_spawned || tot_converted)
        message(0, "SFR: spawned %ld stars, converted %ld gas particles into stars\n", tot_spawned, tot_converted);

    walltime_measure("/Cooling/StarFormation");

    /* Now apply the wind model using the list of new stars.*/
    if(sfr_params.WindOn && !winds_are_subgrid())
        winds_and_feedback(NewStars, NumNewStar, Time, hubble, tree);

    myfree(NewStars);
}

/* Get enough memory for new star slots. This may be excessively slow! Don't do it too often.
 * It is also not elegant, but I couldn't think of a better way. May be fragile and need updating
 * if memory allocation patterns change. */
static int *
sfr_reserve_slots(ActiveParticles * act, int * NewStars, int NumNewStar, ForceTree * tree)
{
        /* SlotsManager is below Nodes and ActiveParticleList,
         * so we need to move them out of the way before we extend Nodes.
         * This is quite slow, but need not be collective and is faster than a tree rebuild.
         * Try not to do this too often.*/
        message(1, "Need %d star slots, more than %d available. Try increasing SlotsIncreaseFactor on restart.\n", SlotsManager->info[4].size, SlotsManager->info[4].maxsize);
        /*Move the NewStar array to upper memory*/
        int * new_star_tmp = NULL;
        if(NewStars) {
            new_star_tmp = (int *) mymalloc2("newstartmp", NumNewStar*sizeof(int));
            memmove(new_star_tmp, NewStars, NumNewStar * sizeof(int));
            myfree(NewStars);
        }
        /*Move the tree to upper memory*/
        struct NODE * nodes_base_tmp=NULL;
        int *Father_tmp=NULL;
        int *ActiveParticle_tmp=NULL;
        if(force_tree_allocated(tree)) {
            nodes_base_tmp = (struct NODE *) mymalloc2("nodesbasetmp", tree->numnodes * sizeof(struct NODE));
            memmove(nodes_base_tmp, tree->Nodes_base, tree->numnodes * sizeof(struct NODE));
            myfree(tree->Nodes_base);
            Father_tmp = (int *) mymalloc2("Father_tmp", PartManager->MaxPart * sizeof(int));
            memmove(Father_tmp, tree->Father, PartManager->MaxPart * sizeof(int));
            myfree(tree->Father);
        }
        if(act->ActiveParticle) {
            ActiveParticle_tmp = (int *) mymalloc2("ActiveParticle_tmp", act->NumActiveParticle * sizeof(int));
            memmove(ActiveParticle_tmp, act->ActiveParticle, act->NumActiveParticle * sizeof(int));
            myfree(act->ActiveParticle);
        }
        /*Now we can extend the slots! */
        int64_t atleast[6];
        int64_t i;
        for(i = 0; i < 6; i++)
            atleast[i] = SlotsManager->info[i].maxsize;
        atleast[4] += NumNewStar;
        slots_reserve(1, atleast, SlotsManager);

        /*And now we need our memory back in the right place*/
        if(ActiveParticle_tmp) {
            act->ActiveParticle = (int *) mymalloc("ActiveParticle", sizeof(int)*(act->NumActiveParticle + PartManager->MaxPart - PartManager->NumPart));
            memmove(act->ActiveParticle, ActiveParticle_tmp, act->NumActiveParticle * sizeof(int));
            myfree(ActiveParticle_tmp);
        }
        if(force_tree_allocated(tree)) {
            tree->Father = (int *) mymalloc("Father", PartManager->MaxPart * sizeof(int));
            memmove(tree->Father, Father_tmp, PartManager->MaxPart * sizeof(int));
            myfree(Father_tmp);
            tree->Nodes_base = (struct NODE *) mymalloc("Nodes_base", tree->numnodes * sizeof(struct NODE));
            memmove(tree->Nodes_base, nodes_base_tmp, tree->numnodes * sizeof(struct NODE));
            myfree(nodes_base_tmp);
            /*Don't forget to update the Node pointer as well as Node_base!*/
            tree->Nodes = tree->Nodes_base - tree->firstnode;
        }
        if(new_star_tmp) {
            NewStars = (int *) mymalloc("NewStars", NumNewStar*sizeof(int));
            memmove(NewStars, new_star_tmp, NumNewStar * sizeof(int));
            myfree(new_star_tmp);
        }
        return NewStars;
}

static void
cooling_direct(int i, const double redshift, const double a3inv, const double hubble, const struct UVBG * const GlobalUVBG)
{
    /*  the actual time-step */
    double dloga = get_dloga_for_bin(P[i].TimeBin, P[i].Ti_drift);
    double dtime = dloga / hubble;

    double ne = SPHP(i).Ne;	/* electron abundance (gives ionization state and mean molecular weight) */

    const double enttou = pow(SPHP(i).Density * a3inv, GAMMA_MINUS1) / GAMMA_MINUS1;

    /* Current internal energy including adiabatic change*/
    double uold = SPHP(i).Entropy * enttou;

<<<<<<< HEAD
    double redshift = 1./All.Time - 1;
    struct UVBG uvbg = get_local_UVBG(redshift, GlobalUVBG, P[i].Pos, PartManager->CurrentParticleOffset, SPHP(i).local_J21, SPHP(i).zreion);
=======
    struct UVBG uvbg = get_local_UVBG(redshift, GlobalUVBG, P[i].Pos, PartManager->CurrentParticleOffset);
>>>>>>> f6b7a41a
    double lasttime = exp(loga_from_ti(P[i].Ti_drift - dti_from_timebin(P[i].TimeBin)));
    double lastred = 1/lasttime - 1;
    double unew;
    /* The particle reionized this timestep, bump the temperature to the HI reionization temperature.
     * We only do this for non-star-forming gas.*/
<<<<<<< HEAD
    if(sfr_params.HIReionTemp > 0 && uvbg.zreion >= redshift && uvbg.zreion < lastred) {
        /* Assume 99% singly ionised helium at reionisation and set temperature accordingly
         * the exact value is unimportant as long as it's high */
        ne = 0.99 * (3*HYDROGEN_MASSFRAC + 1)/(4*HYDROGEN_MASSFRAC);
        //calculate energy -> temperature conversion
        const double u_to_temp_fac = 4 / (HYDROGEN_MASSFRAC * (3 + 4*ne) + 1) * PROTONMASS / BOLTZMANN * GAMMA_MINUS1 * All.UnitEnergy_in_cgs / All.UnitMass_in_g;

        //TODO: the mu factor in the previous factor (below) assumes helium double ionisation (minor effect in mu)
        //const double u_to_temp_fac = (4 / (8 - 5 * (1 - HYDROGEN_MASSFRAC))) * PROTONMASS / BOLTZMANN * GAMMA_MINUS1 * All.UnitEnergy_in_cgs / All.UnitMass_in_g;
        //give the particle the energy required to set it to the reionisation temperature
        unew = sfr_params.HIReionTemp / u_to_temp_fac;
        //we don't want to cool down gas by ionising it
        if(uold > unew) unew = uold;
=======
    if(sfr_params.HIReionTemp > 0 && uvbg.zreion > redshift && uvbg.zreion < lastred) {
        /* We assume it is fully ionized*/
        const double meanweight = 4 / (8 - 5 * (1 - HYDROGEN_MASSFRAC));
        unew = sfr_params.temp_to_u / meanweight * sfr_params.HIReionTemp;
    }
    else {
        /* mean molecular weight assuming ZERO ionization NEUTRAL GAS*/
        const double meanweight = 4.0 / (1 + 3 * HYDROGEN_MASSFRAC);
        const double MinEgySpec = sfr_params.temp_to_u/meanweight * sfr_params.MinGasTemp;
        unew = DoCooling(redshift, uold, SPHP(i).Density * a3inv, dtime, &uvbg, &ne, SPHP(i).Metallicity, MinEgySpec, P[i].HeIIIionized);
>>>>>>> f6b7a41a
    }

    SPHP(i).Ne = ne;
    /* Update the entropy. This is done after synchronizing kicks and drifts, as per run.c.*/
    SPHP(i).Entropy = unew / enttou;
    /* Cooling gas is not forming stars*/
    SPHP(i).Sfr = 0;
}

/* returns 1 if the particle is on the effective equation of state,
 * cooling via the relaxation equation and maybe forming stars.
 * 0 if the particle does not form stars, instead cooling normally.*/
int
sfreff_on_eeqos(const struct sph_particle_data * sph, const double a3inv)
{
    int flag = 0;
    /* no sfr: normal cooling*/
    if(!sfr_params.StarformationOn) {
        return 0;
    }

    if(sph->Density * a3inv >= sfr_params.PhysDensThresh)
        flag = 1;

    if(sph->Density < sfr_params.OverDensThresh)
        flag = 0;

    if(sph->DelayTime > 0)
        flag = 0;   /* only normal cooling for particles in the wind */

    /* The model from 0904.2572 makes gas not star forming if more than 0.5 dex above
     * the effective equation of state (at z=0). This in practice means black hole heated.*/
    if(flag == 1 && sfr_params.BHFeedbackUseTcool == 2) {
        //Redshift is the argument
        double redshift = pow(a3inv, 1./3.)-1;
        struct UVBG uvbg = get_global_UVBG(redshift);
        double egyeff = get_egyeff(redshift, sph->Density, &uvbg);
        const double enttou = pow(sph->Density * a3inv, GAMMA_MINUS1) / GAMMA_MINUS1;
        double unew = sph->Entropy * enttou;
        /* 0.5 dex = 10^0.5 = 3.2 */
        if(unew >= egyeff * 3.2)
            flag = 0;
    }
    return flag;
}

/*Get the neutral fraction of a particle correctly, accounting for being on the star-forming equation of state*/
double get_neutral_fraction_sfreff(double redshift, double hubble, struct particle_data * partdata, struct sph_particle_data * sphdata)
{
    double nh0;
    const double a3inv = pow(1+redshift,3);
    struct UVBG GlobalUVBG = get_global_UVBG(redshift);
<<<<<<< HEAD
    struct UVBG uvbg = get_local_UVBG(redshift, &GlobalUVBG, partdata->Pos, PartManager->CurrentParticleOffset, sphdata->local_J21, sphdata->zreion);
    double physdens = sphdata->Density * All.cf.a3inv;
=======
    struct UVBG uvbg = get_local_UVBG(redshift, &GlobalUVBG, partdata->Pos, PartManager->CurrentParticleOffset);
    double physdens = sphdata->Density * a3inv;
>>>>>>> f6b7a41a

    if(sfr_params.QuickLymanAlphaProbability > 0 || !sfreff_on_eeqos(sphdata, a3inv)) {
        /*This gets the neutral fraction for standard gas*/
        double eomdensity = sphdata->Density;
<<<<<<< HEAD
        double InternalEnergy = sphdata->Entropy / GAMMA_MINUS1 * pow(eomdensity * All.cf.a3inv, GAMMA_MINUS1);
=======
        double InternalEnergy = sphdata->Entropy / GAMMA_MINUS1 * pow(eomdensity * a3inv, GAMMA_MINUS1);
>>>>>>> f6b7a41a
        nh0 = GetNeutralFraction(InternalEnergy, physdens, &uvbg, sphdata->Ne);
    }
    else {
        /* This gets the neutral fraction for gas on the star-forming equation of state.
         * This needs special handling because the cold clouds have a different neutral
         * fraction than the hot gas*/
        double dloga = get_dloga_for_bin(partdata->TimeBin, partdata->Ti_drift);
        double dtime = dloga / hubble;
        struct sfr_eeqos_data sfr_data = get_sfr_eeqos(partdata, sphdata, dtime, &uvbg, redshift, a3inv);
        double nh0cold = GetNeutralFraction(sfr_params.EgySpecCold, physdens, &uvbg, sfr_data.ne);
        double nh0hot = GetNeutralFraction(sfr_data.egyhot, physdens, &uvbg, sfr_data.ne);
        nh0 =  nh0cold * sfr_data.cloudfrac + (1-sfr_data.cloudfrac) * nh0hot;
    }
    return nh0;
}

double get_helium_neutral_fraction_sfreff(int ion, double redshift, double hubble, struct particle_data * partdata, struct sph_particle_data * sphdata)
{
    const double a3inv = pow(1+redshift,3);
    double helium;
    struct UVBG GlobalUVBG = get_global_UVBG(redshift);
<<<<<<< HEAD
    struct UVBG uvbg = get_local_UVBG(redshift, &GlobalUVBG, partdata->Pos, PartManager->CurrentParticleOffset, sphdata->local_J21, sphdata->zreion);
    double physdens = sphdata->Density * All.cf.a3inv;
=======
    struct UVBG uvbg = get_local_UVBG(redshift, &GlobalUVBG, partdata->Pos, PartManager->CurrentParticleOffset);
    double physdens = sphdata->Density * a3inv;
>>>>>>> f6b7a41a

    if(sfr_params.QuickLymanAlphaProbability > 0 || !sfreff_on_eeqos(sphdata, a3inv)) {
        /*This gets the neutral fraction for standard gas*/
        double eomdensity = sphdata->Density;
<<<<<<< HEAD
        double InternalEnergy = sphdata->Entropy / GAMMA_MINUS1 * pow(eomdensity * All.cf.a3inv, GAMMA_MINUS1);
=======
        double InternalEnergy = sphdata->Entropy / GAMMA_MINUS1 * pow(eomdensity * a3inv, GAMMA_MINUS1);
>>>>>>> f6b7a41a
        helium = GetHeliumIonFraction(ion, InternalEnergy, physdens, &uvbg, sphdata->Ne);
    }
    else {
        /* This gets the neutral fraction for gas on the star-forming equation of state.
         * This needs special handling because the cold clouds have a different neutral
         * fraction than the hot gas*/
        double dloga = get_dloga_for_bin(partdata->TimeBin, partdata->Ti_drift);
        double dtime = dloga / hubble;
        struct sfr_eeqos_data sfr_data = get_sfr_eeqos(partdata, sphdata, dtime, &uvbg, redshift, a3inv);
        double nh0cold = GetHeliumIonFraction(ion, sfr_params.EgySpecCold, physdens, &uvbg, sfr_data.ne);
        double nh0hot = GetHeliumIonFraction(ion, sfr_data.egyhot, physdens, &uvbg, sfr_data.ne);
        helium =  nh0cold * sfr_data.cloudfrac + (1-sfr_data.cloudfrac) * nh0hot;
    }
    return helium;
}
/* This function turns a particle into a star. It returns 1 if a particle was
 * converted and 2 if a new particle was spawned. This is used
 * above to set stars_{spawned|converted}*/
static int make_particle_star(int child, int parent, int placement, double Time)
{
    int retflag = 2;
    if(P[parent].Type != 0)
        endrun(7772, "Only gas forms stars, what's wrong?\n");

    /*Store the SPH particle slot properties, as the PI may be over-written
     *in slots_convert*/
    struct sph_particle_data oldslot = SPHP(parent);

    /*Convert the child slot to the new type.*/
    child = slots_convert(child, 4, placement, PartManager, SlotsManager);

    /*Set properties*/
    STARP(child).FormationTime = Time;
    STARP(child).LastEnrichmentMyr = 0;
    STARP(child).TotalMassReturned = 0;
    STARP(child).BirthDensity = oldslot.Density;
    /*Copy metallicity*/
    STARP(child).Metallicity = oldslot.Metallicity;
    int j;
    for(j = 0; j < NMETALS; j++)
        STARP(child).Metals[j] = oldslot.Metals[j];

    return retflag;
}

/* This function cools gas on the effective equation of state*/
static void
cooling_relaxed(int i, double dtime, struct UVBG * local_uvbg, const double redshift, const double a3inv, struct sfr_eeqos_data sfr_data, const struct UVBG * const GlobalUVBG)
{
    const double egyeff = sfr_params.EgySpecCold * sfr_data.cloudfrac + (1 - sfr_data.cloudfrac) * sfr_data.egyhot;
    const double Density = SPHP(i).Density;
    const double densityfac = pow(Density * a3inv, GAMMA_MINUS1) / GAMMA_MINUS1;
    double egycurrent = SPHP(i).Entropy * densityfac;
    double trelax = sfr_data.trelax;
    if(sfr_params.BHFeedbackUseTcool == 3 || (sfr_params.BHFeedbackUseTcool == 1 && P[i].BHHeated))
    {
        if(egycurrent > egyeff)
        {
<<<<<<< HEAD
            double redshift = 1./All.Time - 1;
            struct UVBG uvbg = get_local_UVBG(redshift, GlobalUVBG, P[i].Pos, PartManager->CurrentParticleOffset, SPHP(i).local_J21, SPHP(i).zreion);
=======
>>>>>>> f6b7a41a
            double ne = SPHP(i).Ne;
            /* In practice tcool << trelax*/
            double tcool = GetCoolingTime(redshift, egycurrent, SPHP(i).Density * a3inv, local_uvbg, &ne, SPHP(i).Metallicity);

            /* The point of the star-forming equation of state is to pressurize the gas. However,
             * when the gas has been heated above the equation of state it is pressurized and does not cool successfully.
             * This code uses the cooling time rather than the relaxation time.
             * This reduces the effect of black hole feedback marginally (a 5% reduction in star formation)
             * and dates from the earliest versions of this code available.
             * The main impact is on the high end of the black hole mass function: turning this off
             * removes most massive black holes. */
            if(tcool < trelax && tcool > 0)
                trelax = tcool;
        }
        P[i].BHHeated = 0;
    }

    SPHP(i).Entropy =  (egyeff + (egycurrent - egyeff) * exp(-dtime / trelax)) /densityfac;
}

/*Forms stars according to the quick lyman alpha star formation criterion,
 * which forms stars with a constant probability (usually 1) if they are star forming.
 * Returns 1 if converted a particle to a star, 0 if not.*/
static int
quicklyastarformation(int i, const double a3inv)
{
    if(SPHP(i).Density <= sfr_params.OverDensThresh)
        return 0;

    const double enttou = pow(SPHP(i).Density * a3inv, GAMMA_MINUS1) / GAMMA_MINUS1;
    double unew = SPHP(i).Entropy * enttou;

    const double meanweight = (4 / (8 - 5 * (1 - HYDROGEN_MASSFRAC)));
    double temp = unew * meanweight / sfr_params.temp_to_u;

    if(temp >= sfr_params.QuickLymanAlphaTempThresh)
        return 0;

    if(get_random_number(P[i].ID + 1) < sfr_params.QuickLymanAlphaProbability)
        return 1;

    return 0;
}

/* Forms stars and winds.
 * Returns -1 if no star formed, otherwise returns the index of the particle which is to be made a star.
 * The star slot is not actually created here, but a particle for it is.
 */
static int
starformation(int i, double *localsfr, MyFloat * sm_out, MyFloat * GradRho, const double redshift, const double a3inv, const double hubble, const double GravInternal, const struct UVBG * const GlobalUVBG)
{
    /*  the proper time-step */
    double dloga = get_dloga_for_bin(P[i].TimeBin, P[i].Ti_drift);
    double dtime = dloga / hubble;
    int newstar = -1;

    struct UVBG uvbg = get_local_UVBG(redshift, GlobalUVBG, P[i].Pos, PartManager->CurrentParticleOffset);

    struct sfr_eeqos_data sfr_data = get_sfr_eeqos(&P[i], &SPHP(i), dtime, &uvbg, redshift, a3inv);

    double atime = 1/(1+redshift);
    double smr = get_starformation_rate_full(i, GradRho, sfr_data, atime, a3inv, hubble, GravInternal);

    double sm = smr * dtime;

    *sm_out = sm;
    double p = sm / P[i].Mass;

    /* convert to Solar per Year.*/
    SPHP(i).Sfr = smr * sfr_params.UnitSfr_in_solar_per_year;
    SPHP(i).Ne = sfr_data.ne;
    *localsfr += SPHP(i).Sfr;

    const double w = get_random_number(P[i].ID);
    const double frac = (1 - exp(-p));
    SPHP(i).Metallicity += w * METAL_YIELD * frac / sfr_params.Generations;

    /* upon start-up, we need to protect against dloga ==0 */
    if(dloga > 0 && P[i].TimeBin)
        cooling_relaxed(i, dtime, &uvbg, redshift, a3inv, sfr_data, GlobalUVBG);

    double mass_of_star = find_star_mass(i, sfr_params.avg_baryon_mass);
    double prob = P[i].Mass / mass_of_star * (1 - exp(-p));

    int form_star = (get_random_number(P[i].ID + 1) < prob);
    if(form_star) {
        /* ok, make a star */
        newstar = i;
        /* If we get a fraction of the mass we need to create
         * a new particle for the star and remove mass from i.*/
        if(P[i].Mass >= 1.1 * mass_of_star)
            newstar = slots_split_particle(i, mass_of_star, PartManager);
    }

    /* Add the rest of the metals if we didn't form a star.
     * If we did form a star, add winds to the star-forming particle
     * that formed it if it is still around*/
    if(!form_star || newstar != i) {
        SPHP(i).Metallicity += (1-w) * METAL_YIELD * frac / sfr_params.Generations;
    }
    return newstar;
}

/* Get the parameters of the basic effective
 * equation of state model for a particle.*/
struct sfr_eeqos_data get_sfr_eeqos(struct particle_data * part, struct sph_particle_data * sph, double dtime, struct UVBG *local_uvbg, const double redshift, const double a3inv)
{
    struct sfr_eeqos_data data;
    /* Initialise data to something, just in case.*/
    data.trelax = sfr_params.MaxSfrTimescale;
    data.tsfr = sfr_params.MaxSfrTimescale;
    data.egyhot = sfr_params.EgySpecCold;
    data.cloudfrac = 0;
    data.ne = 0;

    /* This shall never happen, but just in case*/
    if(!sfreff_on_eeqos(sph, a3inv))
        return data;

    data.ne = sph->Ne;
    data.tsfr = sqrt(sfr_params.PhysDensThresh / (sph->Density * a3inv)) * sfr_params.MaxSfrTimescale;
    /*
     * gadget-p doesn't have this cap.
     * without the cap sm can be bigger than cloudmass.
    */
    if(data.tsfr < dtime && dtime > 0)
        data.tsfr = dtime;

<<<<<<< HEAD
    double redshift = 1./All.Time - 1;
    struct UVBG uvbg = get_local_UVBG(redshift, GlobalUVBG, part->Pos, PartManager->CurrentParticleOffset, sph->local_J21, sph->zreion);

=======
>>>>>>> f6b7a41a
    double factorEVP = pow(sph->Density * a3inv / sfr_params.PhysDensThresh, -0.8) * sfr_params.FactorEVP;

    data.egyhot = sfr_params.EgySpecSN / (1 + factorEVP) + sfr_params.EgySpecCold;
    data.egycold = sfr_params.EgySpecCold;

    double tcool = GetCoolingTime(redshift, data.egyhot, sph->Density * a3inv, local_uvbg, &data.ne, sph->Metallicity);
    double y = data.tsfr / tcool * data.egyhot / (sfr_params.FactorSN * sfr_params.EgySpecSN - (1 - sfr_params.FactorSN) * sfr_params.EgySpecCold);

    data.cloudfrac = 1 + 1 / (2 * y) - sqrt(1 / y + 1 / (4 * y * y));

    data.trelax = data.tsfr * (1 - data.cloudfrac) / data.cloudfrac / (sfr_params.FactorSN * (1 + factorEVP));
    return data;
}

static double get_starformation_rate_full(int i, MyFloat * GradRho, struct sfr_eeqos_data sfr_data, const double atime, const double a3inv, const double hubble, const double GravInternal)
{
    if(!sfreff_on_eeqos(&SPHP(i), a3inv)) {
        return 0;
    }

    double cloudmass = sfr_data.cloudfrac * P[i].Mass;

    double rateOfSF = (1 - sfr_params.FactorSN) * cloudmass / sfr_data.tsfr;

    if (HAS(sfr_params.StarformationCriterion, SFR_CRITERION_MOLECULAR_H2)) {
        if(!GradRho)
            endrun(1, "GradRho not allocated but has SFR_CRITERION_MOLECULAR_H2. Should never happen!\n");
        rateOfSF *= get_sfr_factor_due_to_h2(i, GradRho, atime);
    }
    if (HAS(sfr_params.StarformationCriterion, SFR_CRITERION_SELFGRAVITY)) {
        rateOfSF *= get_sfr_factor_due_to_selfgravity(i, atime, a3inv, hubble, GravInternal);
    }
    return rateOfSF;
}

/*Gets the effective energy*/
static double
get_egyeff(double redshift, double dens, struct UVBG * uvbg)
{
    double tsfr = sqrt(sfr_params.PhysDensThresh / (dens)) * sfr_params.MaxSfrTimescale;
    double factorEVP = pow(dens / sfr_params.PhysDensThresh, -0.8) * sfr_params.FactorEVP;
    double egyhot = sfr_params.EgySpecSN / (1 + factorEVP) + sfr_params.EgySpecCold;

    double ne = 0.5;
    double tcool = GetCoolingTime(redshift, egyhot, dens, uvbg, &ne, 0.0);

    double y = tsfr / tcool * egyhot / (sfr_params.FactorSN * sfr_params.EgySpecSN - (1 - sfr_params.FactorSN) * sfr_params.EgySpecCold);
    double x = 1 + 1 / (2 * y) - sqrt(1 / y + 1 / (4 * y * y));
    return egyhot * (1 - x) + sfr_params.EgySpecCold * x;
}

/* Minimum temperature in internal energy*/
double get_MinEgySpec(void)
{
    /* mean molecular weight assuming ZERO ionization NEUTRAL GAS*/
    const double meanweight = 4.0 / (1 + 3 * HYDROGEN_MASSFRAC);
    /*Enforces a minimum internal energy in cooling. */
    return sfr_params.temp_to_u / meanweight * sfr_params.MinGasTemp;
}

void init_cooling_and_star_formation(int CoolingOn, int StarformationOn, Cosmology * CP, const double avg_baryon_mass, const double BoxSize, const struct UnitSystem units)
{
    struct cooling_units coolunits;
    coolunits.CoolingOn = CoolingOn;
    coolunits.density_in_phys_cgs = units.UnitDensity_in_cgs * CP->HubbleParam * CP->HubbleParam;
    coolunits.uu_in_cgs = units.UnitInternalEnergy_in_cgs;
    coolunits.tt_in_s = units.UnitTime_in_s / CP->HubbleParam;
    /* Get mean cosmic baryon density for photoheating rate from long mean free path photons */
    coolunits.rho_crit_baryon = 3 * pow(CP->HubbleParam * HUBBLE,2) * CP->OmegaBaryon / (8 * M_PI * GRAVITY);

    sfr_params.temp_to_u = (1.0 / GAMMA_MINUS1) * (BOLTZMANN / PROTONMASS) / units.UnitInternalEnergy_in_cgs;

    sfr_params.UnitSfr_in_solar_per_year = (units.UnitMass_in_g / SOLAR_MASS) / (units.UnitTime_in_s / SEC_PER_YEAR);

<<<<<<< HEAD
    init_cooling(sfr_params.TreeCoolFile, sfr_params.J21CoeffFile, sfr_params.MetalCoolFile, sfr_params.ReionHistFile, coolunits, &All.CP);
=======
    init_cooling(sfr_params.TreeCoolFile, sfr_params.MetalCoolFile, sfr_params.ReionHistFile, coolunits, CP);
>>>>>>> f6b7a41a

    if(!CoolingOn)
        return;

    /*Initialize the uv fluctuation table*/
    init_uvf_table(sfr_params.UVFluctuationFile, sizeof(sfr_params.UVFluctuationFile), BoxSize, units.UnitLength_in_cm);

    sfr_params.StarformationOn = StarformationOn;

    if(!StarformationOn)
        return;

    sfr_params.avg_baryon_mass = avg_baryon_mass;

    sfr_params.tau_fmol_unit = units.UnitDensity_in_cgs*CP->HubbleParam*units.UnitLength_in_cm;
    sfr_params.OverDensThresh =
        sfr_params.CritOverDensity * CP->OmegaBaryon * 3 * CP->Hubble * CP->Hubble / (8 * M_PI * CP->GravInternal);

    sfr_params.PhysDensThresh = sfr_params.CritPhysDensity * PROTONMASS / HYDROGEN_MASSFRAC / units.UnitDensity_in_cgs;

    /* mean molecular weight assuming ZERO ionization NEUTRAL GAS*/
    double meanweight = 4.0 / (1 + 3 * HYDROGEN_MASSFRAC);
    sfr_params.EgySpecCold = (sfr_params.temp_to_u/meanweight) * sfr_params.TempClouds;

    /* mean molecular weight assuming FULL ionization */
    meanweight = 4 / (8 - 5 * (1 - HYDROGEN_MASSFRAC));
    sfr_params.EgySpecSN = sfr_params.temp_to_u/meanweight * sfr_params.TempSupernova;

    if(sfr_params.PhysDensThresh == 0)
    {
        double egyhot = sfr_params.EgySpecSN / sfr_params.FactorEVP;

        meanweight = 4 / (8 - 5 * (1 - HYDROGEN_MASSFRAC));	/* note: assuming FULL ionization */

        double u4 = sfr_params.temp_to_u/meanweight * 1.0e4;

        double dens = 1.0e6 * 3 * CP->Hubble * CP->Hubble / (8 * M_PI * CP->GravInternal);

        double ne = 1.0;

        struct UVBG uvbg = {0};
        /*XXX: We set the threshold without metal cooling
         * and with zero ionization at z=0.
         * It probably make sense to set the parameters with
         * a metalicity dependence.
         * */
        const double tcool = GetCoolingTime(0, egyhot, dens, &uvbg, &ne, 0.0);

        const double coolrate = egyhot / tcool / dens;

        const double x = (egyhot - u4) / (egyhot - sfr_params.EgySpecCold);

        sfr_params.PhysDensThresh =
            x / pow(1 - x,
                    2) * (sfr_params.FactorSN * sfr_params.EgySpecSN - (1 -
                            sfr_params.FactorSN) * sfr_params.EgySpecCold) /
                        (sfr_params.MaxSfrTimescale * coolrate);

        message(0, "A0= %g  \n", sfr_params.FactorEVP);
        message(0, "Computed: PhysDensThresh= %g  (int units)         %g h^2 cm^-3\n", sfr_params.PhysDensThresh,
                sfr_params.PhysDensThresh / (PROTONMASS / HYDROGEN_MASSFRAC / units.UnitDensity_in_cgs));
        message(0, "EXPECTED FRACTION OF COLD GAS AT THRESHOLD = %g\n", x);
        message(0, "tcool=%g dens=%g egyhot=%g\n", tcool, dens, egyhot);

        dens = sfr_params.PhysDensThresh * 10;

        double neff;
        do
        {
            double egyeff = get_egyeff(0, dens, &uvbg);

            double peff = GAMMA_MINUS1 * dens * egyeff;

            const double fac = 1 / (log(dens * 1.025) - log(dens));
            neff = -log(peff) * fac;

            dens *= 1.025;
            egyeff = get_egyeff(0, dens, &uvbg);
            peff = GAMMA_MINUS1 * dens * egyeff;

            neff += log(peff) * fac;
        }
        while(neff > 4.0 / 3);

        message(0, "Run-away sets in for dens=%g\n", dens);
        message(0, "Dynamic range for quiescent star formation= %g\n", dens / sfr_params.PhysDensThresh);

        const double sigma = 10.0 / CP->Hubble * 1.0e-10 / pow(1.0e-3, 2);

        message(0, "Isotherm sheet central density: %g   z0=%g\n",
                M_PI * CP->GravInternal * sigma * sigma / (2 * GAMMA_MINUS1) / u4,
                GAMMA_MINUS1 * u4 / (2 * M_PI * CP->GravInternal * sigma));
    }

    if(sfr_params.WindOn) {
        init_winds(sfr_params.FactorSN, sfr_params.EgySpecSN, sfr_params.PhysDensThresh, units.UnitTime_in_s);
    }

}

static double
find_star_mass(int i, const double avg_baryon_mass)
{
    /*Quick Lyman Alpha always turns all of a particle into stars*/
    if(sfr_params.QuickLymanAlphaProbability > 0)
        return P[i].Mass;

    double mass_of_star =  avg_baryon_mass / sfr_params.Generations;
    if(mass_of_star > P[i].Mass) {
        /* if some mass has been stolen by BH, e.g */
        mass_of_star = P[i].Mass;
    }
    /* Conditions to turn the gas into a star. .
     * The mass check makes sure we never get a gas particle which is lighter
     * than the smallest star particle.
     * The Generations check (which can happen because of mass return)
     * ensures we never instantaneously enrich stars above solar. */
    if(P[i].Mass < 2 * mass_of_star  || P[i].Generation > sfr_params.Generations) {
        mass_of_star = P[i].Mass;
    }
    return mass_of_star;
}

/********************
 *
 * The follow functions are from Desika and Gadget-P.
 * We really are mostly concerned about H2 here.
 *
 * You may need a license to run with these modess.

 * */

int sfr_need_to_compute_sph_grad_rho(void)
{
    if (HAS(sfr_params.StarformationCriterion, SFR_CRITERION_MOLECULAR_H2)) {
        return 1;
    }
    return 0;
}
static double ev_NH_from_GradRho(MyFloat gradrho_mag, double hsml, double rho, double include_h)
{
    /* column density from GradRho, copied from gadget-p; what is it
     * calculating? */
    if(rho<=0)
        return 0;
    double ev_NH = 0;
    if(gradrho_mag > 0)
        ev_NH = rho*rho/gradrho_mag;
    if(include_h > 0)
        ev_NH += rho*hsml;
    return ev_NH; // *(Z/Zsolar) add metallicity dependence
}

static double get_sfr_factor_due_to_h2(int i, MyFloat * GradRho, const double atime) {
    /*  Krumholz & Gnedin fitting function for f_H2 as a function of local
     *  properties, from gadget-p; we return the enhancement on SFR in this
     *  function */
    double tau_fmol;
    const double a2 = atime * atime;
    double zoverzsun = SPHP(i).Metallicity/METAL_YIELD;
    double gradrho_mag = sqrt(GradRho[3*P[i].PI]*GradRho[3*P[i].PI]+GradRho[3*P[i].PI+1]*GradRho[3*P[i].PI+1]+GradRho[3*P[i].PI+2]*GradRho[3*P[i].PI+2]);
    //message(4, "GradRho %g rho %g hsml %g i %d\n", gradrho_mag, SPHP(i).Density, P[i].Hsml, i);
    tau_fmol = ev_NH_from_GradRho(gradrho_mag,P[i].Hsml,SPHP(i).Density,1) /a2;
    tau_fmol *= (0.1 + zoverzsun);
    if(tau_fmol>0) {
        tau_fmol *= 434.78*sfr_params.tau_fmol_unit;
        double y = 0.756*(1+3.1*pow(zoverzsun,0.365));
        y = log(1+0.6*y+0.01*y*y)/(0.6*tau_fmol);
        y = 1-0.75*y/(1+0.25*y);
        if(y<0) y=0;
        if(y>1) y=1;
        return y;

    } // if(tau_fmol>0)
    return 1.0;
}

static double get_sfr_factor_due_to_selfgravity(int i, const double atime, const double a3inv, const double hubble, const double GravInternal) {
    const double a2 = atime * atime;
    double divv = SPHP(i).DivVel / a2;

    divv += 3.0*hubble * a2; // hubble-flow correction

    if(HAS(sfr_params.StarformationCriterion, SFR_CRITERION_CONVERGENT_FLOW)) {
        if( divv>=0 ) return 0; // restrict to convergent flows (optional) //
    }

    double dv2abs = (divv*divv
            + (SPHP(i).CurlVel/a2)
            * (SPHP(i).CurlVel/a2)
           ); // all in physical units
    double alpha_vir = 0.2387 * dv2abs/(GravInternal * SPHP(i).Density * a3inv);

    double y = 1.0;

    if((alpha_vir < 1.0)
    || (SPHP(i).Density * a3inv > 100. * sfr_params.PhysDensThresh)
    )  {
        y = 66.7;
    } else {
        y = 0.1;
    }
    // PFH: note the latter flag is an arbitrary choice currently set
    // -by hand- to prevent runaway densities from this prescription! //

    if (HAS(sfr_params.StarformationCriterion, SFR_CRITERION_CONTINUOUS_CUTOFF)) {
        // continuous cutoff w alpha_vir instead of sharp (optional) //
        y *= 1.0/(1.0 + alpha_vir);
    }
    return y;
}<|MERGE_RESOLUTION|>--- conflicted
+++ resolved
@@ -81,6 +81,7 @@
     char J21CoeffFile[100];
     char MetalCoolFile[100];
     char UVFluctuationFile[100];
+
     /* File with the helium reionization table*/
     char ReionHistFile[100];
 } sfr_params;
@@ -456,43 +457,24 @@
     /* Current internal energy including adiabatic change*/
     double uold = SPHP(i).Entropy * enttou;
 
-<<<<<<< HEAD
-    double redshift = 1./All.Time - 1;
     struct UVBG uvbg = get_local_UVBG(redshift, GlobalUVBG, P[i].Pos, PartManager->CurrentParticleOffset, SPHP(i).local_J21, SPHP(i).zreion);
-=======
-    struct UVBG uvbg = get_local_UVBG(redshift, GlobalUVBG, P[i].Pos, PartManager->CurrentParticleOffset);
->>>>>>> f6b7a41a
     double lasttime = exp(loga_from_ti(P[i].Ti_drift - dti_from_timebin(P[i].TimeBin)));
     double lastred = 1/lasttime - 1;
     double unew;
     /* The particle reionized this timestep, bump the temperature to the HI reionization temperature.
      * We only do this for non-star-forming gas.*/
-<<<<<<< HEAD
-    if(sfr_params.HIReionTemp > 0 && uvbg.zreion >= redshift && uvbg.zreion < lastred) {
-        /* Assume 99% singly ionised helium at reionisation and set temperature accordingly
-         * the exact value is unimportant as long as it's high */
-        ne = 0.99 * (3*HYDROGEN_MASSFRAC + 1)/(4*HYDROGEN_MASSFRAC);
-        //calculate energy -> temperature conversion
-        const double u_to_temp_fac = 4 / (HYDROGEN_MASSFRAC * (3 + 4*ne) + 1) * PROTONMASS / BOLTZMANN * GAMMA_MINUS1 * All.UnitEnergy_in_cgs / All.UnitMass_in_g;
-
-        //TODO: the mu factor in the previous factor (below) assumes helium double ionisation (minor effect in mu)
-        //const double u_to_temp_fac = (4 / (8 - 5 * (1 - HYDROGEN_MASSFRAC))) * PROTONMASS / BOLTZMANN * GAMMA_MINUS1 * All.UnitEnergy_in_cgs / All.UnitMass_in_g;
-        //give the particle the energy required to set it to the reionisation temperature
-        unew = sfr_params.HIReionTemp / u_to_temp_fac;
-        //we don't want to cool down gas by ionising it
-        if(uold > unew) unew = uold;
-=======
     if(sfr_params.HIReionTemp > 0 && uvbg.zreion > redshift && uvbg.zreion < lastred) {
         /* We assume it is fully ionized*/
         const double meanweight = 4 / (8 - 5 * (1 - HYDROGEN_MASSFRAC));
         unew = sfr_params.temp_to_u / meanweight * sfr_params.HIReionTemp;
+        //We don't want gas to cool by ionising
+        if(uold > unew) unew = uold;
     }
     else {
         /* mean molecular weight assuming ZERO ionization NEUTRAL GAS*/
         const double meanweight = 4.0 / (1 + 3 * HYDROGEN_MASSFRAC);
         const double MinEgySpec = sfr_params.temp_to_u/meanweight * sfr_params.MinGasTemp;
         unew = DoCooling(redshift, uold, SPHP(i).Density * a3inv, dtime, &uvbg, &ne, SPHP(i).Metallicity, MinEgySpec, P[i].HeIIIionized);
->>>>>>> f6b7a41a
     }
 
     SPHP(i).Ne = ne;
@@ -545,22 +527,13 @@
     double nh0;
     const double a3inv = pow(1+redshift,3);
     struct UVBG GlobalUVBG = get_global_UVBG(redshift);
-<<<<<<< HEAD
     struct UVBG uvbg = get_local_UVBG(redshift, &GlobalUVBG, partdata->Pos, PartManager->CurrentParticleOffset, sphdata->local_J21, sphdata->zreion);
-    double physdens = sphdata->Density * All.cf.a3inv;
-=======
-    struct UVBG uvbg = get_local_UVBG(redshift, &GlobalUVBG, partdata->Pos, PartManager->CurrentParticleOffset);
     double physdens = sphdata->Density * a3inv;
->>>>>>> f6b7a41a
 
     if(sfr_params.QuickLymanAlphaProbability > 0 || !sfreff_on_eeqos(sphdata, a3inv)) {
         /*This gets the neutral fraction for standard gas*/
         double eomdensity = sphdata->Density;
-<<<<<<< HEAD
-        double InternalEnergy = sphdata->Entropy / GAMMA_MINUS1 * pow(eomdensity * All.cf.a3inv, GAMMA_MINUS1);
-=======
         double InternalEnergy = sphdata->Entropy / GAMMA_MINUS1 * pow(eomdensity * a3inv, GAMMA_MINUS1);
->>>>>>> f6b7a41a
         nh0 = GetNeutralFraction(InternalEnergy, physdens, &uvbg, sphdata->Ne);
     }
     else {
@@ -582,22 +555,13 @@
     const double a3inv = pow(1+redshift,3);
     double helium;
     struct UVBG GlobalUVBG = get_global_UVBG(redshift);
-<<<<<<< HEAD
     struct UVBG uvbg = get_local_UVBG(redshift, &GlobalUVBG, partdata->Pos, PartManager->CurrentParticleOffset, sphdata->local_J21, sphdata->zreion);
-    double physdens = sphdata->Density * All.cf.a3inv;
-=======
-    struct UVBG uvbg = get_local_UVBG(redshift, &GlobalUVBG, partdata->Pos, PartManager->CurrentParticleOffset);
     double physdens = sphdata->Density * a3inv;
->>>>>>> f6b7a41a
 
     if(sfr_params.QuickLymanAlphaProbability > 0 || !sfreff_on_eeqos(sphdata, a3inv)) {
         /*This gets the neutral fraction for standard gas*/
         double eomdensity = sphdata->Density;
-<<<<<<< HEAD
-        double InternalEnergy = sphdata->Entropy / GAMMA_MINUS1 * pow(eomdensity * All.cf.a3inv, GAMMA_MINUS1);
-=======
         double InternalEnergy = sphdata->Entropy / GAMMA_MINUS1 * pow(eomdensity * a3inv, GAMMA_MINUS1);
->>>>>>> f6b7a41a
         helium = GetHeliumIonFraction(ion, InternalEnergy, physdens, &uvbg, sphdata->Ne);
     }
     else {
@@ -656,11 +620,6 @@
     {
         if(egycurrent > egyeff)
         {
-<<<<<<< HEAD
-            double redshift = 1./All.Time - 1;
-            struct UVBG uvbg = get_local_UVBG(redshift, GlobalUVBG, P[i].Pos, PartManager->CurrentParticleOffset, SPHP(i).local_J21, SPHP(i).zreion);
-=======
->>>>>>> f6b7a41a
             double ne = SPHP(i).Ne;
             /* In practice tcool << trelax*/
             double tcool = GetCoolingTime(redshift, egycurrent, SPHP(i).Density * a3inv, local_uvbg, &ne, SPHP(i).Metallicity);
@@ -717,7 +676,7 @@
     double dtime = dloga / hubble;
     int newstar = -1;
 
-    struct UVBG uvbg = get_local_UVBG(redshift, GlobalUVBG, P[i].Pos, PartManager->CurrentParticleOffset);
+    struct UVBG uvbg = get_local_UVBG(redshift, GlobalUVBG, P[i].Pos, PartManager->CurrentParticleOffset,SPHP(i).local_J21,SPHP(i).zreion);
 
     struct sfr_eeqos_data sfr_data = get_sfr_eeqos(&P[i], &SPHP(i), dtime, &uvbg, redshift, a3inv);
 
@@ -789,12 +748,6 @@
     if(data.tsfr < dtime && dtime > 0)
         data.tsfr = dtime;
 
-<<<<<<< HEAD
-    double redshift = 1./All.Time - 1;
-    struct UVBG uvbg = get_local_UVBG(redshift, GlobalUVBG, part->Pos, PartManager->CurrentParticleOffset, sph->local_J21, sph->zreion);
-
-=======
->>>>>>> f6b7a41a
     double factorEVP = pow(sph->Density * a3inv / sfr_params.PhysDensThresh, -0.8) * sfr_params.FactorEVP;
 
     data.egyhot = sfr_params.EgySpecSN / (1 + factorEVP) + sfr_params.EgySpecCold;
@@ -869,11 +822,7 @@
 
     sfr_params.UnitSfr_in_solar_per_year = (units.UnitMass_in_g / SOLAR_MASS) / (units.UnitTime_in_s / SEC_PER_YEAR);
 
-<<<<<<< HEAD
-    init_cooling(sfr_params.TreeCoolFile, sfr_params.J21CoeffFile, sfr_params.MetalCoolFile, sfr_params.ReionHistFile, coolunits, &All.CP);
-=======
-    init_cooling(sfr_params.TreeCoolFile, sfr_params.MetalCoolFile, sfr_params.ReionHistFile, coolunits, CP);
->>>>>>> f6b7a41a
+    init_cooling(sfr_params.TreeCoolFile, sfr_params.J21CoeffFile, sfr_params.MetalCoolFile, sfr_params.ReionHistFile, coolunits, CP);
 
     if(!CoolingOn)
         return;
